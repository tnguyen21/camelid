--- conflicted
+++ resolved
@@ -354,43 +354,26 @@
     vocab_source: str = "custom"
     vocab_size: int = 50257
 
-<<<<<<< HEAD
     # Model (7B configuration)
     dim: int = 4096
     n_layers: int = 32
     n_heads: int = 32
     n_kv_heads: int = 32
-=======
-    # Model (~6B configuration)
-    dim: int = 768
-    n_layers: int = 12
-    n_heads: int = 12
-    n_kv_heads: int = 12
->>>>>>> 0881cf72
     multiple_of: int = 256
     dropout: float = 0.0
 
     # Optimizer
-<<<<<<< HEAD
-    gradient_accumulation_steps: int = 32
-    learning_rate: float = 3e-4
-=======
     gradient_accumulation_steps: int = 8
     learning_rate: float = 1e-3
->>>>>>> 0881cf72
     max_iters: int = 100
     weight_decay: float = 0.0
     beta1: float = 0.8
     beta2: float = 0.95
 
     # Learning rate schedule
-<<<<<<< HEAD
-    decay_lr: bool = False
-=======
     decay_lr: bool = True
     cooldown_frac: float = 0.45
     min_lr_frac: float = 0.1
->>>>>>> 0881cf72
 
     # System
     device: str = "cuda"
@@ -515,16 +498,10 @@
 # training loop
 X, Y = train_loader.next_batch()
 t0 = time.time()
-<<<<<<< HEAD
 raw_model = model
 
 for iter_num in range(iter_num, config.max_iters + 1):
     lr = get_lr(iter_num) if config.decay_lr else config.learning_rate
-=======
-raw_model = model.module
-for iter_num in range(iter_num, config.max_iters):
-    lr = get_lr(iter_num) * config.learning_rate if config.decay_lr else config.learning_rate
->>>>>>> 0881cf72
     for param_group in optimizer.param_groups:
         param_group["lr"] = lr
 
@@ -540,7 +517,6 @@
     for micro_step in range(config.gradient_accumulation_steps):
         is_last_micro = micro_step == config.gradient_accumulation_steps - 1
 
-<<<<<<< HEAD
         model.set_requires_gradient_sync(is_last_micro, recurse=True)
         model.set_reshard_after_backward(is_last_micro, recurse=True)
 
@@ -548,11 +524,6 @@
         loss = model.last_loss / config.gradient_accumulation_steps
         X, Y = train_loader.next_batch()
         loss.backward()
-=======
-    scaler.step(optimizer)
-    scaler.update()
-    optimizer.zero_grad(set_to_none=True)
->>>>>>> 0881cf72
 
         if is_last_micro:
             if config.grad_clip != 0.0:
